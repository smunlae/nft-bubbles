'use client';
import * as d3 from 'd3';
import { useEffect, useMemo, useRef, useState } from 'react';

type Item = {
  name: string;
  floorEth: number;
  change24hPct: number;
  link?: string;
};

type Node = Item & { x: number; y: number; r: number };

export default function BubbleChart({ data }: { data: Item[] }) {
  const containerRef = useRef<HTMLDivElement>(null);
  const [dims, setDims] = useState({ width: 1100, height: 560 });
<<<<<<< HEAD
  const bottomGap = 20;
=======
>>>>>>> eee23b5b
  const [nodes, setNodes] = useState<Node[]>([]);

  const radii = useMemo(() => {
    const maxAbs = d3.max(data, (d: Item) => Math.abs(d.change24hPct)) || 1;
    const scale = dims.width / 1100;
    return d3
      .scaleSqrt()
      .domain([0, maxAbs])
      .range([26 * scale, 90 * scale]);
  }, [data, dims.width]);

  useEffect(() => {
    const init = data.map<Node>((d) => ({
      ...d,
      x: (Math.random() - 0.5) * 200,
      y: (Math.random() - 0.5) * 200,
      r: radii(Math.abs(d.change24hPct)),
    }));
    setNodes(init);
  }, [data]);

  useEffect(() => {
    setNodes(ns => {
      ns.forEach(n => {
        n.r = radii(Math.abs(n.change24hPct));
      });
      return [...ns];
    });
  }, [radii]);

  useEffect(() => {
    const handleResize = () => {
      const rect = containerRef.current?.getBoundingClientRect();
      const width = rect?.width || window.innerWidth;
      const top = rect?.top || 0;
      const height = window.innerHeight - top - bottomGap;
      setDims({ width, height });
    };
    handleResize();
    window.addEventListener('resize', handleResize);
    return () => window.removeEventListener('resize', handleResize);
  }, []);

  useEffect(() => {
    setNodes(ns =>
      ns.map(n => ({
        ...n,
        x: Math.max(n.r, Math.min(dims.width - n.r, n.x || 0)),
        y: Math.max(n.r, Math.min(dims.height - n.r, n.y || 0)),
      }))
    );
  }, [dims.width, dims.height]);

  useEffect(() => {
    const handleResize = () => {
      const width = containerRef.current?.clientWidth || window.innerWidth;
      const height = width * (560 / 1100);
      setDims({ width, height });
    };
    handleResize();
    window.addEventListener('resize', handleResize);
    return () => window.removeEventListener('resize', handleResize);
  }, []);

  useEffect(() => {
    setNodes(ns =>
      ns.map(n => ({
        ...n,
        x: Math.max(n.r, Math.min(dims.width - n.r, n.x || 0)),
        y: Math.max(n.r, Math.min(dims.height - n.r, n.y || 0)),
      }))
    );
  }, [dims.width, dims.height]);

  useEffect(() => {
    if (!nodes.length) return;
<<<<<<< HEAD
    const sim = (d3 as any)
      .forceSimulation(nodes as any)
      .force('charge', (d3 as any).forceManyBody().strength(2))
      .force('center', (d3 as any).forceCenter(dims.width / 2, dims.height / 2))
      .force('collision', (d3 as any)
        .forceCollide()
        .radius((d: Node) => d.r + 4)
        .iterations(2))
=======
    const sim = d3
      .forceSimulation(nodes as d3.SimulationNodeDatum[])
      .force('charge', d3.forceManyBody().strength(2))
      .force('center', d3.forceCenter(dims.width / 2, dims.height / 2))
      .force('collision', d3.forceCollide<Node>().radius(d => d.r + 4).iterations(2))
>>>>>>> eee23b5b
      .on('tick', () => {
        nodes.forEach(n => {
          n.x = Math.max(n.r, Math.min(dims.width - n.r, n.x || 0));
          n.y = Math.max(n.r, Math.min(dims.height - n.r, n.y || 0));
        });
        setNodes([...nodes]);
      });
    return () => void sim.stop();
  }, [nodes.length, dims.width, dims.height]);

  const color = (v: number) =>
    v > 0
      ? `linear-gradient(135deg,#0bd65e,#2ee58b)`
      : v < 0
      ? `linear-gradient(135deg,#ff4d4d,#ff7474)`
      : `linear-gradient(135deg,#445,#667)`;

  return (
    <div
      ref={containerRef}
      style={{
        position: 'relative',
        width: '100%',
        height: dims.height,
<<<<<<< HEAD
        margin: `0 auto ${bottomGap}px`,
=======
        margin: '0 auto',
>>>>>>> eee23b5b
        borderRadius: 20,
        background: '#0f1115',
        boxShadow: '0 0 0 1px rgba(255,255,255,0.04) inset',
        overflow: 'hidden',
      }}
    >
      {nodes.map((n, i) => {
        const pct = n.change24hPct;
        return (
          <a
            key={i}
            href={n.link || '#'}
            target="_blank"
            rel="noreferrer"
            style={{
              position: 'absolute',
              left: (n.x || 0) - n.r,
              top: (n.y || 0) - n.r,
              width: n.r * 2,
              height: n.r * 2,
              borderRadius: '50%',
              backgroundImage: color(pct),
              display: 'flex',
              alignItems: 'center',
              justifyContent: 'center',
              textAlign: 'center',
              color: 'white',
              boxShadow: '0 12px 40px rgba(0,0,0,.45), inset 0 0 1px rgba(255,255,255,.25)',
            }}
            title={`${n.name}\nFloor: ${n.floorEth} ETH\n24h: ${pct > 0 ? '+' : ''}${pct}%`}
          >
            <div style={{ padding: 8, lineHeight: 1.1 }}>
              <div
                style={{ fontSize: Math.max(11, Math.min(16, n.r / 4.5)), fontWeight: 700, textShadow: '0 2px 6px rgba(0,0,0,.45)' }}
              >
                {n.name}
              </div>
              <div style={{ opacity: 0.9, fontSize: Math.max(11, n.r / 6.5) }}>
                {n.floorEth.toFixed(2)} ETH
              </div>
              <div
                style={{ marginTop: 2, fontSize: Math.max(11, n.r / 6.2), fontWeight: 700, color: pct > 0 ? '#c9ffd8' : pct < 0 ? '#ffe0e0' : '#dfe3ea' }}
              >
                {pct > 0 ? '+' : ''}{pct}%
              </div>
            </div>
          </a>
        );
      })}
    </div>
  );
}<|MERGE_RESOLUTION|>--- conflicted
+++ resolved
@@ -14,10 +14,7 @@
 export default function BubbleChart({ data }: { data: Item[] }) {
   const containerRef = useRef<HTMLDivElement>(null);
   const [dims, setDims] = useState({ width: 1100, height: 560 });
-<<<<<<< HEAD
   const bottomGap = 20;
-=======
->>>>>>> eee23b5b
   const [nodes, setNodes] = useState<Node[]>([]);
 
   const radii = useMemo(() => {
@@ -94,7 +91,6 @@
 
   useEffect(() => {
     if (!nodes.length) return;
-<<<<<<< HEAD
     const sim = (d3 as any)
       .forceSimulation(nodes as any)
       .force('charge', (d3 as any).forceManyBody().strength(2))
@@ -103,13 +99,6 @@
         .forceCollide()
         .radius((d: Node) => d.r + 4)
         .iterations(2))
-=======
-    const sim = d3
-      .forceSimulation(nodes as d3.SimulationNodeDatum[])
-      .force('charge', d3.forceManyBody().strength(2))
-      .force('center', d3.forceCenter(dims.width / 2, dims.height / 2))
-      .force('collision', d3.forceCollide<Node>().radius(d => d.r + 4).iterations(2))
->>>>>>> eee23b5b
       .on('tick', () => {
         nodes.forEach(n => {
           n.x = Math.max(n.r, Math.min(dims.width - n.r, n.x || 0));
@@ -134,11 +123,7 @@
         position: 'relative',
         width: '100%',
         height: dims.height,
-<<<<<<< HEAD
         margin: `0 auto ${bottomGap}px`,
-=======
-        margin: '0 auto',
->>>>>>> eee23b5b
         borderRadius: 20,
         background: '#0f1115',
         boxShadow: '0 0 0 1px rgba(255,255,255,0.04) inset',
